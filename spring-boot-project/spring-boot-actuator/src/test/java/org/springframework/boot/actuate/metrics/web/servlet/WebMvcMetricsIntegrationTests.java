/*
 * Copyright 2012-2019 the original author or authors.
 *
 * Licensed under the Apache License, Version 2.0 (the "License");
 * you may not use this file except in compliance with the License.
 * You may obtain a copy of the License at
 *
 *      https://www.apache.org/licenses/LICENSE-2.0
 *
 * Unless required by applicable law or agreed to in writing, software
 * distributed under the License is distributed on an "AS IS" BASIS,
 * WITHOUT WARRANTIES OR CONDITIONS OF ANY KIND, either express or implied.
 * See the License for the specific language governing permissions and
 * limitations under the License.
 */

package org.springframework.boot.actuate.metrics.web.servlet;

import io.micrometer.core.annotation.Timed;
import io.micrometer.core.instrument.Clock;
import io.micrometer.core.instrument.MeterRegistry;
import io.micrometer.core.instrument.MockClock;
import io.micrometer.core.instrument.simple.SimpleConfig;
import io.micrometer.core.instrument.simple.SimpleMeterRegistry;
import org.junit.jupiter.api.BeforeEach;
import org.junit.jupiter.api.Test;
import org.junit.jupiter.api.extension.ExtendWith;

import org.springframework.beans.factory.annotation.Autowired;
import org.springframework.boot.actuate.metrics.AutoTimer;
import org.springframework.context.annotation.Bean;
import org.springframework.context.annotation.Configuration;
import org.springframework.http.HttpStatus;
import org.springframework.http.ResponseEntity;
import org.springframework.test.context.TestPropertySource;
import org.springframework.test.context.junit.jupiter.SpringExtension;
import org.springframework.test.context.web.WebAppConfiguration;
import org.springframework.test.web.servlet.MockMvc;
import org.springframework.test.web.servlet.setup.MockMvcBuilders;
import org.springframework.web.bind.annotation.ControllerAdvice;
import org.springframework.web.bind.annotation.ExceptionHandler;
import org.springframework.web.bind.annotation.GetMapping;
import org.springframework.web.bind.annotation.RequestMapping;
import org.springframework.web.bind.annotation.RestController;
import org.springframework.web.context.WebApplicationContext;
import org.springframework.web.servlet.config.annotation.EnableWebMvc;

import static org.assertj.core.api.Assertions.assertThat;
import static org.assertj.core.api.Assertions.assertThatCode;
import static org.springframework.test.web.servlet.request.MockMvcRequestBuilders.get;
import static org.springframework.test.web.servlet.result.MockMvcResultMatchers.status;

/**
 * Tests for {@link WebMvcMetricsFilter} in the presence of a custom exception handler.
 *
 * @author Jon Schneider
 */
@ExtendWith(SpringExtension.class)
@WebAppConfiguration
@TestPropertySource(properties = "security.ignored=/**")
public class WebMvcMetricsIntegrationTests {

	@Autowired
	private WebApplicationContext context;

	@Autowired
	private SimpleMeterRegistry registry;

	@Autowired
	private WebMvcMetricsFilter filter;

	private MockMvc mvc;

	@BeforeEach
	public void setupMockMvc() {
		this.mvc = MockMvcBuilders.webAppContextSetup(this.context).addFilters(this.filter).build();
	}

	@Test
	public void handledExceptionIsRecordedInMetricTag() throws Exception {
		this.mvc.perform(get("/api/handledError")).andExpect(status().is5xxServerError());
		assertThat(this.registry.get("http.server.requests").tags("exception", "Exception1", "status", "500").timer()
				.count()).isEqualTo(1L);
	}

	@Test
	public void rethrownExceptionIsRecordedInMetricTag() {
		assertThatCode(() -> this.mvc.perform(get("/api/rethrownError")).andExpect(status().is5xxServerError()));
		assertThat(this.registry.get("http.server.requests").tags("exception", "Exception2", "status", "500").timer()
				.count()).isEqualTo(1L);
	}

	@Configuration(proxyBeanMethods = false)
	@EnableWebMvc
	static class TestConfiguration {

		@Bean
		MockClock clock() {
			return new MockClock();
		}

		@Bean
		MeterRegistry meterRegistry(Clock clock) {
			return new SimpleMeterRegistry(SimpleConfig.DEFAULT, clock);
		}

		@Bean
<<<<<<< HEAD
		public WebMvcMetricsFilter webMetricsFilter(MeterRegistry registry,
				WebApplicationContext ctx) {
			return new WebMvcMetricsFilter(registry, new DefaultWebMvcTagsProvider(),
					"http.server.requests", AutoTimer.ENABLED);
=======
		public WebMvcMetricsFilter webMetricsFilter(MeterRegistry registry, WebApplicationContext ctx) {
			return new WebMvcMetricsFilter(registry, new DefaultWebMvcTagsProvider(), "http.server.requests", true);
>>>>>>> e30663e8
		}

		@Configuration(proxyBeanMethods = false)
		@RestController
		@RequestMapping("/api")
		@Timed
		static class Controller1 {

			@Bean
			public CustomExceptionHandler controllerAdvice() {
				return new CustomExceptionHandler();
			}

			@GetMapping("/handledError")
			public String handledError() {
				throw new Exception1();
			}

			@GetMapping("/rethrownError")
			public String rethrownError() {
				throw new Exception2();
			}

		}

	}

	static class Exception1 extends RuntimeException {

	}

	static class Exception2 extends RuntimeException {

	}

	@ControllerAdvice
	static class CustomExceptionHandler {

		@ExceptionHandler
		ResponseEntity<String> handleError(Exception1 ex) {
			return new ResponseEntity<>("this is a custom exception body", HttpStatus.INTERNAL_SERVER_ERROR);
		}

		@ExceptionHandler
		ResponseEntity<String> rethrowError(Exception2 ex) {
			throw ex;
		}

	}

}<|MERGE_RESOLUTION|>--- conflicted
+++ resolved
@@ -105,15 +105,9 @@
 		}
 
 		@Bean
-<<<<<<< HEAD
-		public WebMvcMetricsFilter webMetricsFilter(MeterRegistry registry,
-				WebApplicationContext ctx) {
-			return new WebMvcMetricsFilter(registry, new DefaultWebMvcTagsProvider(),
-					"http.server.requests", AutoTimer.ENABLED);
-=======
 		public WebMvcMetricsFilter webMetricsFilter(MeterRegistry registry, WebApplicationContext ctx) {
-			return new WebMvcMetricsFilter(registry, new DefaultWebMvcTagsProvider(), "http.server.requests", true);
->>>>>>> e30663e8
+			return new WebMvcMetricsFilter(registry, new DefaultWebMvcTagsProvider(), "http.server.requests",
+					AutoTimer.ENABLED);
 		}
 
 		@Configuration(proxyBeanMethods = false)
