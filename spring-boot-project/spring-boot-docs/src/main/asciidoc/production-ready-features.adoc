--- conflicted
+++ resolved
@@ -1790,14 +1790,9 @@
 * Logback metrics: record the number of events logged to Logback at each level
 * Uptime metrics: report a gauge for uptime and a fixed gauge representing the
 application's absolute start time
-<<<<<<< HEAD
 * Tomcat metrics (`server.tomcat.mbeanregistry.enabled` must be set to `true` for all
 Tomcat metrics to be registered)
-* https://docs.spring.io/spring-integration/docs/current/reference/html/system-management-chapter.html#micrometer-integration[Spring Integration] metrics
-=======
-* Tomcat metrics
 * {spring-integration-reference}#micrometer-integration[Spring Integration] metrics
->>>>>>> b135c7a1
 
 
 
