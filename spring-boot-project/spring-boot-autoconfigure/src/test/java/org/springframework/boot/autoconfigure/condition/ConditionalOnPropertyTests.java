/*
 * Copyright 2012-2019 the original author or authors.
 *
 * Licensed under the Apache License, Version 2.0 (the "License");
 * you may not use this file except in compliance with the License.
 * You may obtain a copy of the License at
 *
 *      https://www.apache.org/licenses/LICENSE-2.0
 *
 * Unless required by applicable law or agreed to in writing, software
 * distributed under the License is distributed on an "AS IS" BASIS,
 * WITHOUT WARRANTIES OR CONDITIONS OF ANY KIND, either express or implied.
 * See the License for the specific language governing permissions and
 * limitations under the License.
 */

package org.springframework.boot.autoconfigure.condition;

import java.lang.annotation.ElementType;
import java.lang.annotation.Retention;
import java.lang.annotation.RetentionPolicy;
import java.lang.annotation.Target;
import java.util.function.Consumer;

import org.junit.jupiter.api.AfterEach;
import org.junit.jupiter.api.Test;

import org.springframework.boot.WebApplicationType;
import org.springframework.boot.builder.SpringApplicationBuilder;
import org.springframework.boot.test.util.TestPropertyValues;
import org.springframework.context.ConfigurableApplicationContext;
import org.springframework.context.annotation.Bean;
import org.springframework.context.annotation.Configuration;
import org.springframework.core.env.ConfigurableEnvironment;
import org.springframework.core.env.StandardEnvironment;

import static org.assertj.core.api.Assertions.assertThat;
import static org.assertj.core.api.Assertions.assertThatIllegalStateException;

/**
 * Tests for {@link ConditionalOnProperty @ConditionalOnProperty}.
 *
 * @author Maciej Walkowiak
 * @author Stephane Nicoll
 * @author Phillip Webb
 * @author Andy Wilkinson
 */
public class ConditionalOnPropertyTests {

	private ConfigurableApplicationContext context;

	private ConfigurableEnvironment environment = new StandardEnvironment();

	@AfterEach
	public void tearDown() {
		if (this.context != null) {
			this.context.close();
		}
	}

	@Test
	public void allPropertiesAreDefined() {
		load(MultiplePropertiesRequiredConfiguration.class, "property1=value1", "property2=value2");
		assertThat(this.context.containsBean("foo")).isTrue();
	}

	@Test
	public void notAllPropertiesAreDefined() {
		load(MultiplePropertiesRequiredConfiguration.class, "property1=value1");
		assertThat(this.context.containsBean("foo")).isFalse();
	}

	@Test
	public void propertyValueEqualsFalse() {
		load(MultiplePropertiesRequiredConfiguration.class, "property1=false", "property2=value2");
		assertThat(this.context.containsBean("foo")).isFalse();
	}

	@Test
	public void propertyValueEqualsFALSE() {
		load(MultiplePropertiesRequiredConfiguration.class, "property1=FALSE", "property2=value2");
		assertThat(this.context.containsBean("foo")).isFalse();
	}

	@Test
	public void relaxedName() {
		load(RelaxedPropertiesRequiredConfiguration.class, "spring.theRelaxedProperty=value1");
		assertThat(this.context.containsBean("foo")).isTrue();
	}

	@Test
	public void prefixWithoutPeriod() {
		load(RelaxedPropertiesRequiredConfigurationWithShortPrefix.class, "spring.property=value1");
		assertThat(this.context.containsBean("foo")).isTrue();
	}

	@Test
	// Enabled by default
	public void enabledIfNotConfiguredOtherwise() {
		load(EnabledIfNotConfiguredOtherwiseConfig.class);
		assertThat(this.context.containsBean("foo")).isTrue();
	}

	@Test
	public void enabledIfNotConfiguredOtherwiseWithConfig() {
		load(EnabledIfNotConfiguredOtherwiseConfig.class, "simple.myProperty:false");
		assertThat(this.context.containsBean("foo")).isFalse();
	}

	@Test
	public void enabledIfNotConfiguredOtherwiseWithConfigDifferentCase() {
		load(EnabledIfNotConfiguredOtherwiseConfig.class, "simple.my-property:FALSE");
		assertThat(this.context.containsBean("foo")).isFalse();
	}

	@Test
	// Disabled by default
	public void disableIfNotConfiguredOtherwise() {
		load(DisabledIfNotConfiguredOtherwiseConfig.class);
		assertThat(this.context.containsBean("foo")).isFalse();
	}

	@Test
	public void disableIfNotConfiguredOtherwiseWithConfig() {
		load(DisabledIfNotConfiguredOtherwiseConfig.class, "simple.myProperty:true");
		assertThat(this.context.containsBean("foo")).isTrue();
	}

	@Test
	public void disableIfNotConfiguredOtherwiseWithConfigDifferentCase() {
		load(DisabledIfNotConfiguredOtherwiseConfig.class, "simple.myproperty:TrUe");
		assertThat(this.context.containsBean("foo")).isTrue();
	}

	@Test
	public void simpleValueIsSet() {
		load(SimpleValueConfig.class, "simple.myProperty:bar");
		assertThat(this.context.containsBean("foo")).isTrue();
	}

	@Test
	public void caseInsensitive() {
		load(SimpleValueConfig.class, "simple.myProperty:BaR");
		assertThat(this.context.containsBean("foo")).isTrue();
	}

	@Test
	public void defaultValueIsSet() {
		load(DefaultValueConfig.class, "simple.myProperty:bar");
		assertThat(this.context.containsBean("foo")).isTrue();
	}

	@Test
	public void defaultValueIsNotSet() {
		load(DefaultValueConfig.class);
		assertThat(this.context.containsBean("foo")).isTrue();
	}

	@Test
	public void defaultValueIsSetDifferentValue() {
		load(DefaultValueConfig.class, "simple.myProperty:another");
		assertThat(this.context.containsBean("foo")).isFalse();
	}

	@Test
	public void prefix() {
		load(PrefixValueConfig.class, "simple.myProperty:bar");
		assertThat(this.context.containsBean("foo")).isTrue();
	}

	@Test
	public void relaxedEnabledByDefault() {
		load(PrefixValueConfig.class, "simple.myProperty:bar");
		assertThat(this.context.containsBean("foo")).isTrue();
	}

	@Test
	public void multiValuesAllSet() {
		load(MultiValuesConfig.class, "simple.my-property:bar", "simple.my-another-property:bar");
		assertThat(this.context.containsBean("foo")).isTrue();
	}

	@Test
	public void multiValuesOnlyOneSet() {
		load(MultiValuesConfig.class, "simple.my-property:bar");
		assertThat(this.context.containsBean("foo")).isFalse();
	}

	@Test
	public void usingValueAttribute() {
		load(ValueAttribute.class, "some.property");
		assertThat(this.context.containsBean("foo")).isTrue();
	}

	@Test
	public void nameOrValueMustBeSpecified() {
		assertThatIllegalStateException().isThrownBy(() -> load(NoNameOrValueAttribute.class, "some.property"))
				.satisfies(causeMessageContaining(
						"The name or value attribute of @ConditionalOnProperty must be specified"));
	}

	@Test
	public void nameAndValueMustNotBeSpecified() {
		assertThatIllegalStateException().isThrownBy(() -> load(NameAndValueAttribute.class, "some.property"))
				.satisfies(causeMessageContaining(
						"The name and value attributes of @ConditionalOnProperty are exclusive"));
	}

	private <T extends Exception> Consumer<T> causeMessageContaining(String message) {
		return (ex) -> assertThat(ex.getCause()).hasMessageContaining(message);
	}

	@Test
	public void metaAnnotationConditionMatchesWhenPropertyIsSet() {
		load(MetaAnnotation.class, "my.feature.enabled=true");
		assertThat(this.context.containsBean("foo")).isTrue();
	}

	@Test
	public void metaAnnotationConditionDoesNotMatchWhenPropertyIsNotSet() {
		load(MetaAnnotation.class);
		assertThat(this.context.containsBean("foo")).isFalse();
	}

	@Test
	public void metaAndDirectAnnotationConditionDoesNotMatchWhenOnlyDirectPropertyIsSet() {
		load(MetaAnnotationAndDirectAnnotation.class, "my.other.feature.enabled=true");
		assertThat(this.context.containsBean("foo")).isFalse();
	}

	@Test
	public void metaAndDirectAnnotationConditionDoesNotMatchWhenOnlyMetaPropertyIsSet() {
		load(MetaAnnotationAndDirectAnnotation.class, "my.feature.enabled=true");
		assertThat(this.context.containsBean("foo")).isFalse();
	}

	@Test
	public void metaAndDirectAnnotationConditionDoesNotMatchWhenNeitherPropertyIsSet() {
		load(MetaAnnotationAndDirectAnnotation.class);
		assertThat(this.context.containsBean("foo")).isFalse();
	}

	@Test
	public void metaAndDirectAnnotationConditionMatchesWhenBothPropertiesAreSet() {
		load(MetaAnnotationAndDirectAnnotation.class, "my.feature.enabled=true", "my.other.feature.enabled=true");
		assertThat(this.context.containsBean("foo")).isTrue();
	}

	private void load(Class<?> config, String... environment) {
		TestPropertyValues.of(environment).applyTo(this.environment);
		this.context = new SpringApplicationBuilder(config).environment(this.environment).web(WebApplicationType.NONE)
				.run();
	}

	@Configuration(proxyBeanMethods = false)
	@ConditionalOnProperty(name = { "property1", "property2" })
	protected static class MultiplePropertiesRequiredConfiguration {

		@Bean
		public String foo() {
			return "foo";
		}

	}

	@Configuration(proxyBeanMethods = false)
	@ConditionalOnProperty(prefix = "spring.", name = "the-relaxed-property")
	protected static class RelaxedPropertiesRequiredConfiguration {

		@Bean
		public String foo() {
			return "foo";
		}

	}

	@Configuration(proxyBeanMethods = false)
	@ConditionalOnProperty(prefix = "spring", name = "property")
	protected static class RelaxedPropertiesRequiredConfigurationWithShortPrefix {

		@Bean
		public String foo() {
			return "foo";
		}

	}

	@Configuration(proxyBeanMethods = false)
	// i.e ${simple.myProperty:true}
	@ConditionalOnProperty(prefix = "simple", name = "my-property", havingValue = "true", matchIfMissing = true)
	static class EnabledIfNotConfiguredOtherwiseConfig {

		@Bean
		public String foo() {
			return "foo";
		}

	}

	@Configuration(proxyBeanMethods = false)
	// i.e ${simple.myProperty:false}
	@ConditionalOnProperty(prefix = "simple", name = "my-property", havingValue = "true", matchIfMissing = false)
	static class DisabledIfNotConfiguredOtherwiseConfig {

		@Bean
		public String foo() {
			return "foo";
		}

	}

	@Configuration(proxyBeanMethods = false)
	@ConditionalOnProperty(prefix = "simple", name = "my-property", havingValue = "bar")
	static class SimpleValueConfig {

		@Bean
		public String foo() {
			return "foo";
		}

	}

<<<<<<< HEAD
	@Configuration(proxyBeanMethods = false)
	@ConditionalOnProperty(name = "simple.myProperty", havingValue = "bar",
			matchIfMissing = true)
=======
	@Configuration
	@ConditionalOnProperty(name = "simple.myProperty", havingValue = "bar", matchIfMissing = true)
>>>>>>> e30663e8
	static class DefaultValueConfig {

		@Bean
		public String foo() {
			return "foo";
		}

	}

	@Configuration(proxyBeanMethods = false)
	@ConditionalOnProperty(prefix = "simple", name = "my-property", havingValue = "bar")
	static class PrefixValueConfig {

		@Bean
		public String foo() {
			return "foo";
		}

	}

<<<<<<< HEAD
	@Configuration(proxyBeanMethods = false)
	@ConditionalOnProperty(prefix = "simple",
			name = { "my-property", "my-another-property" }, havingValue = "bar")
=======
	@Configuration
	@ConditionalOnProperty(prefix = "simple", name = { "my-property", "my-another-property" }, havingValue = "bar")
>>>>>>> e30663e8
	static class MultiValuesConfig {

		@Bean
		public String foo() {
			return "foo";
		}

	}

	@Configuration(proxyBeanMethods = false)
	@ConditionalOnProperty("some.property")
	protected static class ValueAttribute {

		@Bean
		public String foo() {
			return "foo";
		}

	}

	@Configuration(proxyBeanMethods = false)
	@ConditionalOnProperty
	protected static class NoNameOrValueAttribute {

		@Bean
		public String foo() {
			return "foo";
		}

	}

	@Configuration(proxyBeanMethods = false)
	@ConditionalOnProperty(value = "x", name = "y")
	protected static class NameAndValueAttribute {

		@Bean
		public String foo() {
			return "foo";
		}

	}

	@Configuration(proxyBeanMethods = false)
	@ConditionalOnMyFeature
	protected static class MetaAnnotation {

		@Bean
		public String foo() {
			return "foo";
		}

	}

	@Configuration(proxyBeanMethods = false)
	@ConditionalOnMyFeature
	@ConditionalOnProperty(prefix = "my.other.feature", name = "enabled", havingValue = "true", matchIfMissing = false)
	protected static class MetaAnnotationAndDirectAnnotation {

		@Bean
		public String foo() {
			return "foo";
		}

	}

	@Retention(RetentionPolicy.RUNTIME)
	@Target({ ElementType.TYPE, ElementType.METHOD })
	@ConditionalOnProperty(prefix = "my.feature", name = "enabled", havingValue = "true", matchIfMissing = false)
	public @interface ConditionalOnMyFeature {

	}

}<|MERGE_RESOLUTION|>--- conflicted
+++ resolved
@@ -320,14 +320,8 @@
 
 	}
 
-<<<<<<< HEAD
-	@Configuration(proxyBeanMethods = false)
-	@ConditionalOnProperty(name = "simple.myProperty", havingValue = "bar",
-			matchIfMissing = true)
-=======
-	@Configuration
+	@Configuration(proxyBeanMethods = false)
 	@ConditionalOnProperty(name = "simple.myProperty", havingValue = "bar", matchIfMissing = true)
->>>>>>> e30663e8
 	static class DefaultValueConfig {
 
 		@Bean
@@ -348,14 +342,8 @@
 
 	}
 
-<<<<<<< HEAD
-	@Configuration(proxyBeanMethods = false)
-	@ConditionalOnProperty(prefix = "simple",
-			name = { "my-property", "my-another-property" }, havingValue = "bar")
-=======
-	@Configuration
+	@Configuration(proxyBeanMethods = false)
 	@ConditionalOnProperty(prefix = "simple", name = { "my-property", "my-another-property" }, havingValue = "bar")
->>>>>>> e30663e8
 	static class MultiValuesConfig {
 
 		@Bean
