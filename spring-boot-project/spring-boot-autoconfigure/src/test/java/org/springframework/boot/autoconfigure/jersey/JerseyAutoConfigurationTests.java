--- conflicted
+++ resolved
@@ -76,9 +76,6 @@
 				});
 	}
 
-<<<<<<< HEAD
-	@Configuration(proxyBeanMethods = false)
-=======
 	@Test
 	public void whenJaxbIsAvailableTheObjectMapperIsCustomizedWithAnAnnotationIntrospector() {
 		this.contextRunner
@@ -121,8 +118,7 @@
 				});
 	}
 
-	@Configuration
->>>>>>> c8b8bd4d
+	@Configuration(proxyBeanMethods = false)
 	static class ResourceConfigConfiguration {
 
 		@Bean
