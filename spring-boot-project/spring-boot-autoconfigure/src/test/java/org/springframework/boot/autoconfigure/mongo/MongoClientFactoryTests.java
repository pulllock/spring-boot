/*
 * Copyright 2012-2019 the original author or authors.
 *
 * Licensed under the Apache License, Version 2.0 (the "License");
 * you may not use this file except in compliance with the License.
 * You may obtain a copy of the License at
 *
 *      https://www.apache.org/licenses/LICENSE-2.0
 *
 * Unless required by applicable law or agreed to in writing, software
 * distributed under the License is distributed on an "AS IS" BASIS,
 * WITHOUT WARRANTIES OR CONDITIONS OF ANY KIND, either express or implied.
 * See the License for the specific language governing permissions and
 * limitations under the License.
 */

package org.springframework.boot.autoconfigure.mongo;

import java.util.List;

import com.mongodb.MongoClient;
import com.mongodb.MongoCredential;
import com.mongodb.ServerAddress;
import org.junit.jupiter.api.Test;

import org.springframework.boot.context.properties.EnableConfigurationProperties;
import org.springframework.context.annotation.Configuration;
import org.springframework.core.env.Environment;
import org.springframework.mock.env.MockEnvironment;

import static org.assertj.core.api.Assertions.assertThat;

/**
 * Tests for {@link MongoClientFactory}.
 *
 * @author Phillip Webb
 * @author Andy Wilkinson
 * @author Stephane Nicoll
 * @author Mark Paluch
 */
public class MongoClientFactoryTests {

	private MockEnvironment environment = new MockEnvironment();

	@Test
	public void portCanBeCustomized() {
		MongoProperties properties = new MongoProperties();
		properties.setPort(12345);
		MongoClient client = createMongoClient(properties);
		List<ServerAddress> allAddresses = getAllAddresses(client);
		assertThat(allAddresses).hasSize(1);
		assertServerAddress(allAddresses.get(0), "localhost", 12345);
	}

	@Test
	public void hostCanBeCustomized() {
		MongoProperties properties = new MongoProperties();
		properties.setHost("mongo.example.com");
		MongoClient client = createMongoClient(properties);
		List<ServerAddress> allAddresses = getAllAddresses(client);
		assertThat(allAddresses).hasSize(1);
		assertServerAddress(allAddresses.get(0), "mongo.example.com", 27017);
	}

	@Test
	public void credentialsCanBeCustomized() {
		MongoProperties properties = new MongoProperties();
		properties.setUsername("user");
		properties.setPassword("secret".toCharArray());
		MongoClient client = createMongoClient(properties);
<<<<<<< HEAD
		assertMongoCredential(getCredentials(client).get(0), "user", "secret", "test");
=======
		assertMongoCredential(client.getCredentialsList().get(0), "user", "secret", "test");
>>>>>>> e30663e8
	}

	@Test
	public void databaseCanBeCustomized() {
		MongoProperties properties = new MongoProperties();
		properties.setDatabase("foo");
		properties.setUsername("user");
		properties.setPassword("secret".toCharArray());
		MongoClient client = createMongoClient(properties);
<<<<<<< HEAD
		assertMongoCredential(getCredentials(client).get(0), "user", "secret", "foo");
=======
		assertMongoCredential(client.getCredentialsList().get(0), "user", "secret", "foo");
>>>>>>> e30663e8
	}

	@Test
	public void authenticationDatabaseCanBeCustomized() {
		MongoProperties properties = new MongoProperties();
		properties.setAuthenticationDatabase("foo");
		properties.setUsername("user");
		properties.setPassword("secret".toCharArray());
		MongoClient client = createMongoClient(properties);
<<<<<<< HEAD
		assertMongoCredential(getCredentials(client).get(0), "user", "secret", "foo");
=======
		assertMongoCredential(client.getCredentialsList().get(0), "user", "secret", "foo");
>>>>>>> e30663e8
	}

	@Test
	public void uriCanBeCustomized() {
		MongoProperties properties = new MongoProperties();
		properties.setUri("mongodb://user:secret@mongo1.example.com:12345," + "mongo2.example.com:23456/test");
		MongoClient client = createMongoClient(properties);
		List<ServerAddress> allAddresses = getAllAddresses(client);
		assertThat(allAddresses).hasSize(2);
		assertServerAddress(allAddresses.get(0), "mongo1.example.com", 12345);
		assertServerAddress(allAddresses.get(1), "mongo2.example.com", 23456);
		List<MongoCredential> credentialsList = getCredentials(client);
		assertThat(credentialsList).hasSize(1);
		assertMongoCredential(credentialsList.get(0), "user", "secret", "test");
	}

	@Test
	public void uriIsIgnoredInEmbeddedMode() {
		MongoProperties properties = new MongoProperties();
		properties.setUri("mongodb://mongo.example.com:1234/mydb");
		this.environment.setProperty("local.mongo.port", "4000");
		MongoClient client = createMongoClient(properties, this.environment);
		List<ServerAddress> allAddresses = getAllAddresses(client);
		assertThat(allAddresses).hasSize(1);
		assertServerAddress(allAddresses.get(0), "localhost", 4000);
	}

	private MongoClient createMongoClient(MongoProperties properties) {
		return createMongoClient(properties, null);
	}

	private MongoClient createMongoClient(MongoProperties properties, Environment environment) {
		return new MongoClientFactory(properties, environment).createMongoClient(null);
	}

<<<<<<< HEAD
	@SuppressWarnings("deprecation")
	private List<ServerAddress> getAllAddresses(MongoClient client) {
		// At some point we'll probably need to use reflection to find the address but for
		// now, we can use the deprecated getAllAddress method.
		return client.getAllAddress();
	}

	@SuppressWarnings("deprecation")
	private List<MongoCredential> getCredentials(MongoClient client) {
		// At some point we'll probably need to use reflection to find the credentials but
		// for now, we can use the deprecated getCredentialsList method.
		return client.getCredentialsList();
	}

	private void assertServerAddress(ServerAddress serverAddress, String expectedHost,
			int expectedPort) {
=======
	private void assertServerAddress(ServerAddress serverAddress, String expectedHost, int expectedPort) {
>>>>>>> e30663e8
		assertThat(serverAddress.getHost()).isEqualTo(expectedHost);
		assertThat(serverAddress.getPort()).isEqualTo(expectedPort);
	}

	private void assertMongoCredential(MongoCredential credentials, String expectedUsername, String expectedPassword,
			String expectedSource) {
		assertThat(credentials.getUserName()).isEqualTo(expectedUsername);
		assertThat(credentials.getPassword()).isEqualTo(expectedPassword.toCharArray());
		assertThat(credentials.getSource()).isEqualTo(expectedSource);
	}

	@Configuration(proxyBeanMethods = false)
	@EnableConfigurationProperties(MongoProperties.class)
	static class Config {

	}

}<|MERGE_RESOLUTION|>--- conflicted
+++ resolved
@@ -68,11 +68,7 @@
 		properties.setUsername("user");
 		properties.setPassword("secret".toCharArray());
 		MongoClient client = createMongoClient(properties);
-<<<<<<< HEAD
 		assertMongoCredential(getCredentials(client).get(0), "user", "secret", "test");
-=======
-		assertMongoCredential(client.getCredentialsList().get(0), "user", "secret", "test");
->>>>>>> e30663e8
 	}
 
 	@Test
@@ -82,11 +78,7 @@
 		properties.setUsername("user");
 		properties.setPassword("secret".toCharArray());
 		MongoClient client = createMongoClient(properties);
-<<<<<<< HEAD
 		assertMongoCredential(getCredentials(client).get(0), "user", "secret", "foo");
-=======
-		assertMongoCredential(client.getCredentialsList().get(0), "user", "secret", "foo");
->>>>>>> e30663e8
 	}
 
 	@Test
@@ -96,11 +88,7 @@
 		properties.setUsername("user");
 		properties.setPassword("secret".toCharArray());
 		MongoClient client = createMongoClient(properties);
-<<<<<<< HEAD
 		assertMongoCredential(getCredentials(client).get(0), "user", "secret", "foo");
-=======
-		assertMongoCredential(client.getCredentialsList().get(0), "user", "secret", "foo");
->>>>>>> e30663e8
 	}
 
 	@Test
@@ -136,7 +124,6 @@
 		return new MongoClientFactory(properties, environment).createMongoClient(null);
 	}
 
-<<<<<<< HEAD
 	@SuppressWarnings("deprecation")
 	private List<ServerAddress> getAllAddresses(MongoClient client) {
 		// At some point we'll probably need to use reflection to find the address but for
@@ -151,11 +138,7 @@
 		return client.getCredentialsList();
 	}
 
-	private void assertServerAddress(ServerAddress serverAddress, String expectedHost,
-			int expectedPort) {
-=======
 	private void assertServerAddress(ServerAddress serverAddress, String expectedHost, int expectedPort) {
->>>>>>> e30663e8
 		assertThat(serverAddress.getHost()).isEqualTo(expectedHost);
 		assertThat(serverAddress.getPort()).isEqualTo(expectedPort);
 	}
