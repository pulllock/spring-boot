--- conflicted
+++ resolved
@@ -28,11 +28,8 @@
  *
  * @author Greg Turnquist
  * @author Dave Syer
-<<<<<<< HEAD
  * @author Stephane Nicoll
-=======
  * @author Andy Wilkinson
->>>>>>> 8681a8ad
  */
 @ConfigurationProperties(prefix = "spring.rabbitmq")
 public class RabbitProperties {
