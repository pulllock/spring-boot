--- conflicted
+++ resolved
@@ -1,9 +1,5 @@
 /*
-<<<<<<< HEAD
- * Copyright 2012-2018 the original author or authors.
-=======
  * Copyright 2012-2019 the original author or authors.
->>>>>>> c6c139d9
  *
  * Licensed under the Apache License, Version 2.0 (the "License");
  * you may not use this file except in compliance with the License.
@@ -84,18 +80,10 @@
 	public void findSingleJarSearch() throws Exception {
 		this.testJarFile.addClass("a/B.class", ClassWithMainMethod.class);
 		this.testJarFile.addClass("a/b/c/E.class", ClassWithMainMethod.class);
-<<<<<<< HEAD
 		assertThatIllegalStateException()
-				.isThrownBy(() -> MainClassFinder
-						.findSingleMainClass(this.testJarFile.getJarFile(), ""))
-				.withMessageContaining("Unable to find a single main class "
-						+ "from the following candidates [a.B, a.b.c.E]");
-=======
-		this.thrown.expect(IllegalStateException.class);
-		this.thrown
-				.expectMessage("Unable to find a single main class " + "from the following candidates [a.B, a.b.c.E]");
-		MainClassFinder.findSingleMainClass(this.testJarFile.getJarFile(), "");
->>>>>>> c6c139d9
+				.isThrownBy(() -> MainClassFinder.findSingleMainClass(this.testJarFile.getJarFile(), ""))
+				.withMessageContaining(
+						"Unable to find a single main class " + "from the following candidates [a.B, a.b.c.E]");
 	}
 
 	@Test
@@ -145,18 +133,10 @@
 	public void findSingleFolderSearch() throws Exception {
 		this.testJarFile.addClass("a/B.class", ClassWithMainMethod.class);
 		this.testJarFile.addClass("a/b/c/E.class", ClassWithMainMethod.class);
-<<<<<<< HEAD
 		assertThatIllegalStateException()
-				.isThrownBy(() -> MainClassFinder
-						.findSingleMainClass(this.testJarFile.getJarSource()))
-				.withMessageContaining("Unable to find a single main class "
-						+ "from the following candidates [a.B, a.b.c.E]");
-=======
-		this.thrown.expect(IllegalStateException.class);
-		this.thrown
-				.expectMessage("Unable to find a single main class " + "from the following candidates [a.B, a.b.c.E]");
-		MainClassFinder.findSingleMainClass(this.testJarFile.getJarSource());
->>>>>>> c6c139d9
+				.isThrownBy(() -> MainClassFinder.findSingleMainClass(this.testJarFile.getJarSource()))
+				.withMessageContaining(
+						"Unable to find a single main class " + "from the following candidates [a.B, a.b.c.E]");
 	}
 
 	@Test
