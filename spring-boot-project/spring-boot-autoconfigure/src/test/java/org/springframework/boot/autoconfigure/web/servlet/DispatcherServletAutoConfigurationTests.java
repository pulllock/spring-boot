/*
 * Copyright 2012-2018 the original author or authors.
 *
 * Licensed under the Apache License, Version 2.0 (the "License");
 * you may not use this file except in compliance with the License.
 * You may obtain a copy of the License at
 *
 *      http://www.apache.org/licenses/LICENSE-2.0
 *
 * Unless required by applicable law or agreed to in writing, software
 * distributed under the License is distributed on an "AS IS" BASIS,
 * WITHOUT WARRANTIES OR CONDITIONS OF ANY KIND, either express or implied.
 * See the License for the specific language governing permissions and
 * limitations under the License.
 */

package org.springframework.boot.autoconfigure.web.servlet;

import javax.servlet.MultipartConfigElement;
import javax.servlet.http.HttpServletRequest;

import org.junit.Test;

import org.springframework.beans.DirectFieldAccessor;
import org.springframework.boot.autoconfigure.AutoConfigurations;
import org.springframework.boot.test.context.runner.WebApplicationContextRunner;
import org.springframework.boot.web.servlet.MultipartConfigFactory;
import org.springframework.boot.web.servlet.ServletRegistrationBean;
import org.springframework.context.annotation.Bean;
import org.springframework.context.annotation.Configuration;
import org.springframework.context.event.ContextRefreshedEvent;
import org.springframework.web.multipart.MultipartException;
import org.springframework.web.multipart.MultipartHttpServletRequest;
import org.springframework.web.multipart.MultipartResolver;
import org.springframework.web.servlet.DispatcherServlet;

import static org.assertj.core.api.Assertions.assertThat;
import static org.mockito.Mockito.mock;

/**
 * Tests for {@link DispatcherServletAutoConfiguration}.
 *
 * @author Dave Syer
 * @author Andy Wilkinson
 * @author Brian Clozel
 */
public class DispatcherServletAutoConfigurationTests {

	private WebApplicationContextRunner contextRunner = new WebApplicationContextRunner()
			.withConfiguration(
					AutoConfigurations.of(DispatcherServletAutoConfiguration.class));

	@Test
	public void registrationProperties() {
		this.contextRunner.run((context) -> {
			assertThat(context.getBean(DispatcherServlet.class)).isNotNull();
			ServletRegistrationBean<?> registration = context
					.getBean(ServletRegistrationBean.class);
			assertThat(registration.getUrlMappings()).containsExactly("/");
		});
	}

	@Test
	public void registrationNonServletBean() {
		this.contextRunner.withUserConfiguration(NonServletConfiguration.class)
				.run((context) -> {
					assertThat(context).doesNotHaveBean(ServletRegistrationBean.class);
					assertThat(context).doesNotHaveBean(DispatcherServlet.class);
					assertThat(context).doesNotHaveBean(DispatcherServletPath.class);
				});
	}

	// If a DispatcherServlet instance is registered with a name different
	// from the default one, we're registering one anyway
	@Test
	public void registrationOverrideWithDispatcherServletWrongName() {
		this.contextRunner
				.withUserConfiguration(CustomDispatcherServletDifferentName.class,
						CustomDispatcherServletPath.class)
				.run((context) -> {
					ServletRegistrationBean<?> registration = context
							.getBean(ServletRegistrationBean.class);
					assertThat(registration.getUrlMappings()).containsExactly("/");
					assertThat(registration.getServletName())
							.isEqualTo("dispatcherServlet");
					assertThat(context).getBeanNames(DispatcherServlet.class).hasSize(2);
				});
	}

	@Test
	public void registrationOverrideWithAutowiredServlet() {
		this.contextRunner.withUserConfiguration(CustomAutowiredRegistration.class,
				CustomDispatcherServletPath.class).run((context) -> {
					ServletRegistrationBean<?> registration = context
							.getBean(ServletRegistrationBean.class);
					assertThat(registration.getUrlMappings()).containsExactly("/foo");
					assertThat(registration.getServletName())
							.isEqualTo("customDispatcher");
					assertThat(context).hasSingleBean(DispatcherServlet.class);
				});
	}

	@Test
	public void servletPath() {
		this.contextRunner.withPropertyValues("spring.mvc.servlet.path:/spring")
				.run((context) -> {
					assertThat(context.getBean(DispatcherServlet.class)).isNotNull();
					ServletRegistrationBean<?> registration = context
							.getBean(ServletRegistrationBean.class);
					assertThat(registration.getUrlMappings())
							.containsExactly("/spring/*");
					assertThat(registration.getMultipartConfig()).isNull();
					assertThat(context.getBean(DispatcherServletPath.class).getPath())
							.isEqualTo("/spring");
				});
	}

	@Test
	public void dispatcherServletPathWhenCustomDispatcherServletSameNameShouldReturnConfiguredServletPath() {
		this.contextRunner.withUserConfiguration(CustomDispatcherServletSameName.class)
<<<<<<< HEAD
				.withPropertyValues("spring.mvc.servlet.path:/spring")
				.run((context) -> assertThat(context
						.getBean(DispatcherServletPathProvider.class).getServletPaths())
								.containsExactly("/spring"));
=======
				.withPropertyValues("server.servlet.path:/spring")
				.run((context) -> assertThat(
						context.getBean(DispatcherServletPath.class).getPath())
								.isEqualTo("/spring"));
>>>>>>> 9a9111af
	}

	@Test
	public void dispatcherServletPathNotCreatedWhenDefaultDispatcherServletNotAvailable() {
		this.contextRunner
				.withUserConfiguration(CustomDispatcherServletDifferentName.class,
						NonServletConfiguration.class)
				.run((context) -> assertThat(context)
						.doesNotHaveBean(DispatcherServletPath.class));
	}

	@Test
	public void dispatcherServletPathNotCreatedWhenCustomRegistrationBeanPresent() {
		this.contextRunner
				.withUserConfiguration(CustomDispatcherServletRegistration.class)
				.run((context) -> assertThat(context)
						.doesNotHaveBean(DispatcherServletPath.class));
	}

	@Test
	public void multipartConfig() {
		this.contextRunner.withUserConfiguration(MultipartConfiguration.class)
				.run((context) -> {
					ServletRegistrationBean<?> registration = context
							.getBean(ServletRegistrationBean.class);
					assertThat(registration.getMultipartConfig()).isNotNull();
				});
	}

	@Test
	public void renamesMultipartResolver() {
		this.contextRunner.withUserConfiguration(MultipartResolverConfiguration.class)
				.run((context) -> {
					DispatcherServlet dispatcherServlet = context
							.getBean(DispatcherServlet.class);
					dispatcherServlet
							.onApplicationEvent(new ContextRefreshedEvent(context));
					assertThat(dispatcherServlet.getMultipartResolver())
							.isInstanceOf(MockMultipartResolver.class);
				});
	}

	@Test
	public void dispatcherServletDefaultConfig() {
		this.contextRunner.run((context) -> {
			DispatcherServlet dispatcherServlet = context
					.getBean(DispatcherServlet.class);
			assertThat(dispatcherServlet).extracting("throwExceptionIfNoHandlerFound")
					.containsExactly(false);
			assertThat(dispatcherServlet).extracting("dispatchOptionsRequest")
					.containsExactly(true);
			assertThat(dispatcherServlet).extracting("dispatchTraceRequest")
					.containsExactly(false);
			assertThat(new DirectFieldAccessor(
					context.getBean("dispatcherServletRegistration"))
							.getPropertyValue("loadOnStartup")).isEqualTo(-1);
		});
	}

	@Test
	public void dispatcherServletCustomConfig() {
		this.contextRunner
				.withPropertyValues("spring.mvc.throw-exception-if-no-handler-found:true",
						"spring.mvc.dispatch-options-request:false",
						"spring.mvc.dispatch-trace-request:true",
						"spring.mvc.servlet.load-on-startup=5")
				.run((context) -> {
					DispatcherServlet dispatcherServlet = context
							.getBean(DispatcherServlet.class);
					assertThat(dispatcherServlet)
							.extracting("throwExceptionIfNoHandlerFound")
							.containsExactly(true);
					assertThat(dispatcherServlet).extracting("dispatchOptionsRequest")
							.containsExactly(false);
					assertThat(dispatcherServlet).extracting("dispatchTraceRequest")
							.containsExactly(true);
					assertThat(new DirectFieldAccessor(
							context.getBean("dispatcherServletRegistration"))
									.getPropertyValue("loadOnStartup")).isEqualTo(5);
				});
	}

	@Configuration
	protected static class MultipartConfiguration {

		@Bean
		public MultipartConfigElement multipartConfig() {
			MultipartConfigFactory factory = new MultipartConfigFactory();
			factory.setMaxFileSize("128KB");
			factory.setMaxRequestSize("128KB");
			return factory.createMultipartConfig();
		}

	}

	@Configuration
	protected static class CustomDispatcherServletDifferentName {

		@Bean
		public DispatcherServlet customDispatcherServlet() {
			return new DispatcherServlet();
		}

	}

	@Configuration
	protected static class CustomDispatcherServletPath {

		@Bean
		public DispatcherServletPath dispatcherServletPath() {
			return mock(DispatcherServletPath.class);
		}

	}

	@Configuration
	protected static class CustomAutowiredRegistration {

		@Bean
		public ServletRegistrationBean<?> dispatcherServletRegistration(
				DispatcherServlet dispatcherServlet) {
			ServletRegistrationBean<DispatcherServlet> registration = new ServletRegistrationBean<>(
					dispatcherServlet, "/foo");
			registration.setName("customDispatcher");
			return registration;
		}

		@Bean
		public DispatcherServletPath dispatcherServletPath() {
			return mock(DispatcherServletPath.class);
		}

	}

	@Configuration
	protected static class NonServletConfiguration {

		@Bean
		public String dispatcherServlet() {
			return "spring";
		}

	}

	@Configuration
	protected static class MultipartResolverConfiguration {

		@Bean
		public MultipartResolver getMultipartResolver() {
			return new MockMultipartResolver();
		}

	}

	@Configuration
	protected static class CustomDispatcherServletSameName {

		@Bean(name = DispatcherServletAutoConfiguration.DEFAULT_DISPATCHER_SERVLET_BEAN_NAME)
		public DispatcherServlet dispatcherServlet() {
			return new DispatcherServlet();
		}

	}

	@Configuration
	protected static class CustomDispatcherServletRegistration {

		@Bean(name = DispatcherServletAutoConfiguration.DEFAULT_DISPATCHER_SERVLET_REGISTRATION_BEAN_NAME)
		public ServletRegistrationBean<DispatcherServlet> dispatcherServletRegistration(
				DispatcherServlet dispatcherServlet) {
			ServletRegistrationBean<DispatcherServlet> registration = new ServletRegistrationBean<>(
					dispatcherServlet, "/foo");
			registration.setName("customDispatcher");
			return registration;
		}

	}

	private static class MockMultipartResolver implements MultipartResolver {

		@Override
		public boolean isMultipart(HttpServletRequest request) {
			return false;
		}

		@Override
		public MultipartHttpServletRequest resolveMultipart(HttpServletRequest request)
				throws MultipartException {
			return null;
		}

		@Override
		public void cleanupMultipart(MultipartHttpServletRequest request) {
		}

	}

}<|MERGE_RESOLUTION|>--- conflicted
+++ resolved
@@ -118,17 +118,10 @@
 	@Test
 	public void dispatcherServletPathWhenCustomDispatcherServletSameNameShouldReturnConfiguredServletPath() {
 		this.contextRunner.withUserConfiguration(CustomDispatcherServletSameName.class)
-<<<<<<< HEAD
 				.withPropertyValues("spring.mvc.servlet.path:/spring")
-				.run((context) -> assertThat(context
-						.getBean(DispatcherServletPathProvider.class).getServletPaths())
-								.containsExactly("/spring"));
-=======
-				.withPropertyValues("server.servlet.path:/spring")
 				.run((context) -> assertThat(
 						context.getBean(DispatcherServletPath.class).getPath())
 								.isEqualTo("/spring"));
->>>>>>> 9a9111af
 	}
 
 	@Test
