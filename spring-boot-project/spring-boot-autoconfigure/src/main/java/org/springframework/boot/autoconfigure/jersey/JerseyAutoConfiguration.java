--- conflicted
+++ resolved
@@ -203,13 +203,9 @@
 
 	}
 
-	@Configuration
+	@Configuration(proxyBeanMethods = false)
 	@ConditionalOnClass(JacksonFeature.class)
 	@ConditionalOnSingleCandidate(ObjectMapper.class)
-<<<<<<< HEAD
-	@Configuration(proxyBeanMethods = false)
-=======
->>>>>>> c8b8bd4d
 	static class JacksonResourceConfigCustomizer {
 
 		@Bean
