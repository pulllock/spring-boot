/*
 * Copyright 2012-2019 the original author or authors.
 *
 * Licensed under the Apache License, Version 2.0 (the "License");
 * you may not use this file except in compliance with the License.
 * You may obtain a copy of the License at
 *
 *      https://www.apache.org/licenses/LICENSE-2.0
 *
 * Unless required by applicable law or agreed to in writing, software
 * distributed under the License is distributed on an "AS IS" BASIS,
 * WITHOUT WARRANTIES OR CONDITIONS OF ANY KIND, either express or implied.
 * See the License for the specific language governing permissions and
 * limitations under the License.
 */

package org.springframework.boot.actuate.endpoint.web.reactive;

import java.lang.reflect.Method;
import java.util.Collection;
import java.util.Collections;
import java.util.LinkedHashMap;
import java.util.Map;
import java.util.Set;

import org.springframework.boot.actuate.endpoint.web.EndpointMapping;
import org.springframework.boot.actuate.endpoint.web.annotation.ControllerEndpoint;
import org.springframework.boot.actuate.endpoint.web.annotation.ExposableControllerEndpoint;
import org.springframework.boot.actuate.endpoint.web.annotation.RestControllerEndpoint;
import org.springframework.util.Assert;
import org.springframework.web.cors.CorsConfiguration;
import org.springframework.web.reactive.HandlerMapping;
import org.springframework.web.reactive.result.condition.PatternsRequestCondition;
import org.springframework.web.reactive.result.method.RequestMappingInfo;
import org.springframework.web.reactive.result.method.annotation.RequestMappingHandlerMapping;
import org.springframework.web.util.pattern.PathPattern;

/**
 * {@link HandlerMapping} that exposes {@link ControllerEndpoint @ControllerEndpoint} and
 * {@link RestControllerEndpoint @RestControllerEndpoint} annotated endpoints over Spring
 * WebFlux.
 *
 * @author Phillip Webb
 * @since 2.0.0
 */
public class ControllerEndpointHandlerMapping extends RequestMappingHandlerMapping {

	private final EndpointMapping endpointMapping;

	private final CorsConfiguration corsConfiguration;

	private final Map<Object, ExposableControllerEndpoint> handlers;

	/**
	 * Create a new {@link ControllerEndpointHandlerMapping} instance providing mappings
	 * for the specified endpoints.
	 * @param endpointMapping the base mapping for all endpoints
	 * @param endpoints the web endpoints
	 * @param corsConfiguration the CORS configuration for the endpoints or {@code null}
	 */
	public ControllerEndpointHandlerMapping(EndpointMapping endpointMapping,
			Collection<ExposableControllerEndpoint> endpoints, CorsConfiguration corsConfiguration) {
		Assert.notNull(endpointMapping, "EndpointMapping must not be null");
		Assert.notNull(endpoints, "Endpoints must not be null");
		this.endpointMapping = endpointMapping;
		this.handlers = getHandlers(endpoints);
		this.corsConfiguration = corsConfiguration;
		setOrder(-100);
	}

	private Map<Object, ExposableControllerEndpoint> getHandlers(Collection<ExposableControllerEndpoint> endpoints) {
		Map<Object, ExposableControllerEndpoint> handlers = new LinkedHashMap<>();
		endpoints.forEach((endpoint) -> handlers.put(endpoint.getController(), endpoint));
		return Collections.unmodifiableMap(handlers);
	}

	@Override
	protected void initHandlerMethods() {
		this.handlers.keySet().forEach(this::detectHandlerMethods);
	}

	@Override
	protected void registerHandlerMethod(Object handler, Method method, RequestMappingInfo mapping) {
		ExposableControllerEndpoint endpoint = this.handlers.get(handler);
		mapping = withEndpointMappedPatterns(endpoint, mapping);
		super.registerHandlerMethod(handler, method, mapping);
	}

	private RequestMappingInfo withEndpointMappedPatterns(ExposableControllerEndpoint endpoint,
			RequestMappingInfo mapping) {
		Set<PathPattern> patterns = mapping.getPatternsCondition().getPatterns();
		if (patterns.isEmpty()) {
			patterns = Collections.singleton(getPathPatternParser().parse(""));
		}
		PathPattern[] endpointMappedPatterns = patterns.stream()
				.map((pattern) -> getEndpointMappedPattern(endpoint, pattern)).toArray(PathPattern[]::new);
		return withNewPatterns(mapping, endpointMappedPatterns);
	}

	private PathPattern getEndpointMappedPattern(ExposableControllerEndpoint endpoint, PathPattern pattern) {
		return getPathPatternParser().parse(this.endpointMapping.createSubPath(endpoint.getRootPath() + pattern));
	}

	private RequestMappingInfo withNewPatterns(RequestMappingInfo mapping, PathPattern[] patterns) {
		PatternsRequestCondition patternsCondition = new PatternsRequestCondition(patterns);
		return new RequestMappingInfo(patternsCondition, mapping.getMethodsCondition(), mapping.getParamsCondition(),
				mapping.getHeadersCondition(), mapping.getConsumesCondition(), mapping.getProducesCondition(),
				mapping.getCustomCondition());
	}

	@Override
<<<<<<< HEAD
	protected boolean hasCorsConfigurationSource(Object handler) {
		return this.corsConfiguration != null;
	}

	@Override
	protected CorsConfiguration initCorsConfiguration(Object handler, Method method,
			RequestMappingInfo mapping) {
=======
	protected CorsConfiguration initCorsConfiguration(Object handler, Method method, RequestMappingInfo mapping) {
>>>>>>> e30663e8
		return this.corsConfiguration;
	}

}<|MERGE_RESOLUTION|>--- conflicted
+++ resolved
@@ -109,17 +109,12 @@
 	}
 
 	@Override
-<<<<<<< HEAD
 	protected boolean hasCorsConfigurationSource(Object handler) {
 		return this.corsConfiguration != null;
 	}
 
 	@Override
-	protected CorsConfiguration initCorsConfiguration(Object handler, Method method,
-			RequestMappingInfo mapping) {
-=======
 	protected CorsConfiguration initCorsConfiguration(Object handler, Method method, RequestMappingInfo mapping) {
->>>>>>> e30663e8
 		return this.corsConfiguration;
 	}
 
