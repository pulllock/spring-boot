--- conflicted
+++ resolved
@@ -118,14 +118,9 @@
 		Map<String, String> extra = new LinkedHashMap<>();
 		extra.put("a", "b1");
 		extra.put("e", "f");
-<<<<<<< HEAD
-		assertThat(endpointServlet.withInitParameters(extra).getInitParameters())
-				.containsExactly(entry("a", "b1"), entry("c", "d"), entry("e", "f"));
-	}
-=======
 		assertThat(endpointServlet.withInitParameters(extra).getInitParameters()).containsExactly(entry("a", "b1"),
 				entry("c", "d"), entry("e", "f"));
->>>>>>> e30663e8
+	}
 
 	@Test
 	public void withLoadOnStartupNotSetShouldReturnDefaultValue() {
@@ -135,19 +130,14 @@
 
 	@Test
 	public void withLoadOnStartupSetShouldReturnValue() {
-		EndpointServlet endpointServlet = new EndpointServlet(TestServlet.class)
-				.withLoadOnStartup(3);
+		EndpointServlet endpointServlet = new EndpointServlet(TestServlet.class).withLoadOnStartup(3);
 		assertThat(endpointServlet.getLoadOnStartup()).isEqualTo(3);
 	}
 
 	private static class TestServlet extends GenericServlet {
 
 		@Override
-<<<<<<< HEAD
 		public void service(ServletRequest req, ServletResponse res) {
-=======
-		public void service(ServletRequest req, ServletResponse res) throws ServletException, IOException {
->>>>>>> e30663e8
 		}
 
 	}
