/*
 * Copyright 2012-2019 the original author or authors.
 *
 * Licensed under the Apache License, Version 2.0 (the "License");
 * you may not use this file except in compliance with the License.
 * You may obtain a copy of the License at
 *
 *      https://www.apache.org/licenses/LICENSE-2.0
 *
 * Unless required by applicable law or agreed to in writing, software
 * distributed under the License is distributed on an "AS IS" BASIS,
 * WITHOUT WARRANTIES OR CONDITIONS OF ANY KIND, either express or implied.
 * See the License for the specific language governing permissions and
 * limitations under the License.
 */

package org.springframework.boot.actuate.autoconfigure.metrics;

import java.util.Arrays;
import java.util.Map;
import java.util.Objects;
import java.util.function.Supplier;
import java.util.stream.Collectors;

import io.micrometer.core.instrument.Meter;
import io.micrometer.core.instrument.Meter.Id;
import io.micrometer.core.instrument.Tag;
import io.micrometer.core.instrument.Tags;
import io.micrometer.core.instrument.config.MeterFilter;
import io.micrometer.core.instrument.config.MeterFilterReply;
import io.micrometer.core.instrument.distribution.DistributionStatisticConfig;

import org.springframework.boot.actuate.autoconfigure.metrics.MetricsProperties.Distribution;
import org.springframework.util.Assert;
import org.springframework.util.StringUtils;

/**
 * {@link MeterFilter} to apply settings from {@link MetricsProperties}.
 *
 * @author Jon Schneider
 * @author Phillip Webb
 * @author Stephane Nicoll
 * @author Artsiom Yudovin
 * @author Alexander Abramov
 * @since 2.0.0
 */
public class PropertiesMeterFilter implements MeterFilter {

	private final MetricsProperties properties;

	private final MeterFilter mapFilter;

	public PropertiesMeterFilter(MetricsProperties properties) {
		Assert.notNull(properties, "Properties must not be null");
		this.properties = properties;
		this.mapFilter = createMapFilter(properties.getTags());
	}

	private static MeterFilter createMapFilter(Map<String, String> tags) {
		if (tags.isEmpty()) {
			return new MeterFilter() {
			};
		}
		Tags commonTags = Tags.of(tags.entrySet().stream()
				.map((entry) -> Tag.of(entry.getKey(), entry.getValue()))
				.collect(Collectors.toList()));
		return MeterFilter.commonTags(commonTags);
	}

	@Override
	public MeterFilterReply accept(Meter.Id id) {
		boolean enabled = lookupWithFallbackToAll(this.properties.getEnable(), id, true);
		return enabled ? MeterFilterReply.NEUTRAL : MeterFilterReply.DENY;
	}

	@Override
<<<<<<< HEAD
	public Id map(Id id) {
		return this.mapFilter.map(id);
	}

	@Override
	public DistributionStatisticConfig configure(Meter.Id id,
			DistributionStatisticConfig config) {
		Distribution distribution = this.properties.getDistribution();
		return DistributionStatisticConfig.builder()
				.percentilesHistogram(lookupWithFallbackToAll(
						distribution.getPercentilesHistogram(), id, null))
				.percentiles(
						lookupWithFallbackToAll(distribution.getPercentiles(), id, null))
				.sla(convertSla(id.getType(), lookup(distribution.getSla(), id, null)))
				.minimumExpectedValue(convertMeterValue(id.getType(),
						lookup(distribution.getMinimumExpectedValue(), id, null)))
				.maximumExpectedValue(convertMeterValue(id.getType(),
						lookup(distribution.getMaximumExpectedValue(), id, null)))
				.build().merge(config);
=======
	public DistributionStatisticConfig configure(Meter.Id id, DistributionStatisticConfig config) {
		Distribution distribution = this.properties.getDistribution();
		return DistributionStatisticConfig.builder()
				.percentilesHistogram(lookup(distribution.getPercentilesHistogram(), id, null))
				.percentiles(lookup(distribution.getPercentiles(), id, null))
				.sla(convertSla(id.getType(), lookup(distribution.getSla(), id, null))).build().merge(config);
>>>>>>> c6c139d9
	}

	private long[] convertSla(Meter.Type meterType, ServiceLevelAgreementBoundary[] sla) {
		if (sla == null) {
			return null;
		}
		long[] converted = Arrays.stream(sla).map((candidate) -> candidate.getValue(meterType)).filter(Objects::nonNull)
				.mapToLong(Long::longValue).toArray();
		return (converted.length != 0) ? converted : null;
	}

	private Long convertMeterValue(Meter.Type meterType, String value) {
		return (value != null) ? MeterValue.valueOf(value).getValue(meterType) : null;
	}

	private <T> T lookup(Map<String, T> values, Id id, T defaultValue) {
		if (values.isEmpty()) {
			return defaultValue;
		}
		return doLookup(values, id, () -> defaultValue);
	}

	private <T> T lookupWithFallbackToAll(Map<String, T> values, Id id, T defaultValue) {
		if (values.isEmpty()) {
			return defaultValue;
		}
		return doLookup(values, id, () -> values.getOrDefault("all", defaultValue));
	}

	private <T> T doLookup(Map<String, T> values, Id id, Supplier<T> defaultValue) {
		String name = id.getName();
		while (StringUtils.hasLength(name)) {
			T result = values.get(name);
			if (result != null) {
				return result;
			}
			int lastDot = name.lastIndexOf('.');
			name = (lastDot != -1) ? name.substring(0, lastDot) : "";
		}

		return defaultValue.get();
	}

}<|MERGE_RESOLUTION|>--- conflicted
+++ resolved
@@ -61,8 +61,7 @@
 			return new MeterFilter() {
 			};
 		}
-		Tags commonTags = Tags.of(tags.entrySet().stream()
-				.map((entry) -> Tag.of(entry.getKey(), entry.getValue()))
+		Tags commonTags = Tags.of(tags.entrySet().stream().map((entry) -> Tag.of(entry.getKey(), entry.getValue()))
 				.collect(Collectors.toList()));
 		return MeterFilter.commonTags(commonTags);
 	}
@@ -74,34 +73,22 @@
 	}
 
 	@Override
-<<<<<<< HEAD
 	public Id map(Id id) {
 		return this.mapFilter.map(id);
 	}
 
 	@Override
-	public DistributionStatisticConfig configure(Meter.Id id,
-			DistributionStatisticConfig config) {
-		Distribution distribution = this.properties.getDistribution();
-		return DistributionStatisticConfig.builder()
-				.percentilesHistogram(lookupWithFallbackToAll(
-						distribution.getPercentilesHistogram(), id, null))
-				.percentiles(
-						lookupWithFallbackToAll(distribution.getPercentiles(), id, null))
-				.sla(convertSla(id.getType(), lookup(distribution.getSla(), id, null)))
-				.minimumExpectedValue(convertMeterValue(id.getType(),
-						lookup(distribution.getMinimumExpectedValue(), id, null)))
-				.maximumExpectedValue(convertMeterValue(id.getType(),
-						lookup(distribution.getMaximumExpectedValue(), id, null)))
-				.build().merge(config);
-=======
 	public DistributionStatisticConfig configure(Meter.Id id, DistributionStatisticConfig config) {
 		Distribution distribution = this.properties.getDistribution();
 		return DistributionStatisticConfig.builder()
-				.percentilesHistogram(lookup(distribution.getPercentilesHistogram(), id, null))
-				.percentiles(lookup(distribution.getPercentiles(), id, null))
-				.sla(convertSla(id.getType(), lookup(distribution.getSla(), id, null))).build().merge(config);
->>>>>>> c6c139d9
+				.percentilesHistogram(lookupWithFallbackToAll(distribution.getPercentilesHistogram(), id, null))
+				.percentiles(lookupWithFallbackToAll(distribution.getPercentiles(), id, null))
+				.sla(convertSla(id.getType(), lookup(distribution.getSla(), id, null)))
+				.minimumExpectedValue(
+						convertMeterValue(id.getType(), lookup(distribution.getMinimumExpectedValue(), id, null)))
+				.maximumExpectedValue(
+						convertMeterValue(id.getType(), lookup(distribution.getMaximumExpectedValue(), id, null)))
+				.build().merge(config);
 	}
 
 	private long[] convertSla(Meter.Type meterType, ServiceLevelAgreementBoundary[] sla) {
