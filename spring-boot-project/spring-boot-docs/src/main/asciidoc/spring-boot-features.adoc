--- conflicted
+++ resolved
@@ -8777,18 +8777,11 @@
 runtime.
 
 Make sure to
-<<<<<<< HEAD
 <<appendix.adoc#configuration-metadata-annotation-processor,trigger meta-data
 generation>> so that IDE assistance is available for your keys as well. You may want to
-review the generated meta-data (`META-INF/spring-configuration-metadata.json`) to make
-sure your keys are properly documented.
-=======
-<<appendix-configuration-metadata#configuration-metadata-annotation-processor,trigger
-meta-data generation>> so that IDE assistance is available for your keys as well. You may
-want to review the generated metadata (`META-INF/spring-configuration-metadata.json`) to
-make sure your keys are properly documented. Using your own starter in a compatible IDE is
+review the generated metadata (`META-INF/spring-configuration-metadata.json`) to make
+sure your keys are properly documented. Using your own starter in a compatible IDE is
 also a good idea to validate that quality of the metadata.
->>>>>>> 1cc78723
 
 
 
