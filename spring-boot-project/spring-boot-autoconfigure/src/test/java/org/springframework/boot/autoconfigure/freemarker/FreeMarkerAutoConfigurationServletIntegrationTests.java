--- conflicted
+++ resolved
@@ -214,14 +214,8 @@
 		return response;
 	}
 
-<<<<<<< HEAD
 	@Configuration(proxyBeanMethods = false)
-	@ImportAutoConfiguration({ FreeMarkerAutoConfiguration.class,
-			PropertyPlaceholderAutoConfiguration.class })
-=======
-	@Configuration
 	@ImportAutoConfiguration({ FreeMarkerAutoConfiguration.class, PropertyPlaceholderAutoConfiguration.class })
->>>>>>> e30663e8
 	static class BaseConfiguration {
 
 	}
@@ -246,11 +240,7 @@
 
 		@Bean
 		public FilterRegistrationBean<OrderedCharacterEncodingFilter> filterRegistration() {
-<<<<<<< HEAD
 			return new FilterRegistrationBean<>(new OrderedCharacterEncodingFilter());
-=======
-			return new FilterRegistrationBean<OrderedCharacterEncodingFilter>(new OrderedCharacterEncodingFilter());
->>>>>>> e30663e8
 		}
 
 	}
