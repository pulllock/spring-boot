--- conflicted
+++ resolved
@@ -100,14 +100,8 @@
 
 	@Test
 	public void jestCanCommunicateWithElasticsearchInstance() {
-<<<<<<< HEAD
 		this.contextRunner
-				.withPropertyValues("spring.elasticsearch.jest.uris=http://localhost:"
-						+ elasticsearch.getMappedPort())
-=======
-		new ElasticsearchNodeTemplate().doWithNode((node) -> this.contextRunner
-				.withPropertyValues("spring.elasticsearch.jest.uris=http://localhost:" + node.getHttpPort())
->>>>>>> e30663e8
+				.withPropertyValues("spring.elasticsearch.jest.uris=http://localhost:" + elasticsearch.getMappedPort())
 				.run((context) -> {
 					JestClient client = context.getBean(JestClient.class);
 					Map<String, String> source = new HashMap<>();
@@ -116,14 +110,8 @@
 					Index index = new Index.Builder(source).index("foo").type("bar").id("1").build();
 					execute(client, index);
 					Get getRequest = new Get.Builder("foo", "1").build();
-<<<<<<< HEAD
-					assertThat(execute(client, getRequest).getResponseCode())
-							.isEqualTo(200);
+					assertThat(execute(client, getRequest).getResponseCode()).isEqualTo(200);
 				});
-=======
-					assertThat(execute(client, getRequest).getResponseCode()).isEqualTo(200);
-				}));
->>>>>>> e30663e8
 	}
 
 	private JestResult execute(JestClient client, Action<? extends JestResult> action) {
