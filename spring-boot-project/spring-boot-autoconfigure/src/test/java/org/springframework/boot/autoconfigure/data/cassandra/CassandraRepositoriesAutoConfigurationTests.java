--- conflicted
+++ resolved
@@ -136,15 +136,9 @@
 
 	}
 
-<<<<<<< HEAD
 	@Configuration(proxyBeanMethods = false)
-	@ComponentScan(excludeFilters = @ComponentScan.Filter(classes = {
-			Session.class }, type = FilterType.ASSIGNABLE_TYPE))
-=======
-	@Configuration
 	@ComponentScan(excludeFilters = @ComponentScan.Filter(classes = { Session.class },
 			type = FilterType.ASSIGNABLE_TYPE))
->>>>>>> dfb8d108
 	static class TestExcludeConfiguration {
 
 	}
