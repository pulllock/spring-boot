/*
 * Copyright 2012-2019 the original author or authors.
 *
 * Licensed under the Apache License, Version 2.0 (the "License");
 * you may not use this file except in compliance with the License.
 * You may obtain a copy of the License at
 *
 *      https://www.apache.org/licenses/LICENSE-2.0
 *
 * Unless required by applicable law or agreed to in writing, software
 * distributed under the License is distributed on an "AS IS" BASIS,
 * WITHOUT WARRANTIES OR CONDITIONS OF ANY KIND, either express or implied.
 * See the License for the specific language governing permissions and
 * limitations under the License.
 */

package org.springframework.boot.actuate.endpoint.web.annotation;

import java.util.Collection;
import java.util.Collections;
import java.util.List;
import java.util.function.Consumer;
import java.util.stream.Collectors;

import org.junit.jupiter.api.Test;

import org.springframework.boot.actuate.endpoint.EndpointId;
import org.springframework.boot.actuate.endpoint.ExposableEndpoint;
import org.springframework.boot.actuate.endpoint.annotation.DiscoveredEndpoint;
import org.springframework.boot.actuate.endpoint.annotation.Endpoint;
import org.springframework.boot.actuate.endpoint.annotation.ReadOperation;
import org.springframework.boot.autoconfigure.AutoConfigurations;
import org.springframework.boot.autoconfigure.validation.ValidationAutoConfiguration;
import org.springframework.boot.test.context.assertj.AssertableApplicationContext;
import org.springframework.boot.test.context.runner.ApplicationContextRunner;
import org.springframework.boot.test.context.runner.ContextConsumer;
import org.springframework.context.annotation.Configuration;
import org.springframework.context.annotation.Import;
import org.springframework.validation.annotation.Validated;

import static org.assertj.core.api.Assertions.assertThat;
import static org.assertj.core.api.Assertions.assertThatExceptionOfType;

/**
 * Tests for {@link ControllerEndpointDiscoverer}.
 *
 * @author Phillip Webb
 * @author Stephane Nicoll
 */
public class ControllerEndpointDiscovererTests {

	private final ApplicationContextRunner contextRunner = new ApplicationContextRunner();

	@Test
	public void getEndpointsWhenNoEndpointBeansShouldReturnEmptyCollection() {
		this.contextRunner.withUserConfiguration(EmptyConfiguration.class)
				.run(assertDiscoverer((discoverer) -> assertThat(discoverer.getEndpoints()).isEmpty()));
	}

	@Test
	public void getEndpointsShouldIncludeControllerEndpoints() {
		this.contextRunner.withUserConfiguration(TestControllerEndpoint.class).run(assertDiscoverer((discoverer) -> {
			Collection<ExposableControllerEndpoint> endpoints = discoverer.getEndpoints();
			assertThat(endpoints).hasSize(1);
			ExposableControllerEndpoint endpoint = endpoints.iterator().next();
			assertThat(endpoint.getEndpointId()).isEqualTo(EndpointId.of("testcontroller"));
			assertThat(endpoint.getController()).isInstanceOf(TestControllerEndpoint.class);
			assertThat(endpoint).isInstanceOf(DiscoveredEndpoint.class);
		}));
	}

	@Test
	public void getEndpointsShouldDiscoverProxyControllerEndpoints() {
		this.contextRunner.withUserConfiguration(TestProxyControllerEndpoint.class)
				.withConfiguration(AutoConfigurations.of(ValidationAutoConfiguration.class))
				.run(assertDiscoverer((discoverer) -> {
					Collection<ExposableControllerEndpoint> endpoints = discoverer.getEndpoints();
					assertThat(endpoints).hasSize(1);
					ExposableControllerEndpoint endpoint = endpoints.iterator().next();
					assertThat(endpoint.getEndpointId()).isEqualTo(EndpointId.of("testcontroller"));
					assertThat(endpoint.getController()).isInstanceOf(TestProxyControllerEndpoint.class);
					assertThat(endpoint).isInstanceOf(DiscoveredEndpoint.class);
				}));
	}

	@Test
	public void getEndpointsShouldIncludeRestControllerEndpoints() {
		this.contextRunner.withUserConfiguration(TestRestControllerEndpoint.class)
				.run(assertDiscoverer((discoverer) -> {
					Collection<ExposableControllerEndpoint> endpoints = discoverer.getEndpoints();
					assertThat(endpoints).hasSize(1);
					ExposableControllerEndpoint endpoint = endpoints.iterator().next();
					assertThat(endpoint.getEndpointId()).isEqualTo(EndpointId.of("testrestcontroller"));
					assertThat(endpoint.getController()).isInstanceOf(TestRestControllerEndpoint.class);
				}));
	}

	@Test
	public void getEndpointsShouldDiscoverProxyRestControllerEndpoints() {
		this.contextRunner.withUserConfiguration(TestProxyRestControllerEndpoint.class)
				.withConfiguration(AutoConfigurations.of(ValidationAutoConfiguration.class))
				.run(assertDiscoverer((discoverer) -> {
					Collection<ExposableControllerEndpoint> endpoints = discoverer.getEndpoints();
					assertThat(endpoints).hasSize(1);
					ExposableControllerEndpoint endpoint = endpoints.iterator().next();
					assertThat(endpoint.getEndpointId()).isEqualTo(EndpointId.of("testrestcontroller"));
					assertThat(endpoint.getController()).isInstanceOf(TestProxyRestControllerEndpoint.class);
					assertThat(endpoint).isInstanceOf(DiscoveredEndpoint.class);
				}));
	}

	@Test
	public void getEndpointsShouldNotDiscoverRegularEndpoints() {
		this.contextRunner.withUserConfiguration(WithRegularEndpointConfiguration.class)
				.run(assertDiscoverer((discoverer) -> {
					Collection<ExposableControllerEndpoint> endpoints = discoverer.getEndpoints();
					List<EndpointId> ids = endpoints.stream().map(ExposableEndpoint::getEndpointId)
							.collect(Collectors.toList());
					assertThat(ids).containsOnly(EndpointId.of("testcontroller"), EndpointId.of("testrestcontroller"));
				}));
	}

	@Test
	public void getEndpointWhenEndpointHasOperationsShouldThrowException() {
		this.contextRunner.withUserConfiguration(TestControllerWithOperation.class)
				.run(assertDiscoverer((discoverer) -> assertThatExceptionOfType(IllegalStateException.class)
						.isThrownBy(discoverer::getEndpoints)
						.withMessageContaining("ControllerEndpoints must not declare operations")));
	}

	private ContextConsumer<AssertableApplicationContext> assertDiscoverer(
			Consumer<ControllerEndpointDiscoverer> consumer) {
		return (context) -> {
			ControllerEndpointDiscoverer discoverer = new ControllerEndpointDiscoverer(context, null,
					Collections.emptyList());
			consumer.accept(discoverer);
		};
	}

	@Configuration(proxyBeanMethods = false)
	static class EmptyConfiguration {

	}

<<<<<<< HEAD
	@Configuration(proxyBeanMethods = false)
	@Import({ TestEndpoint.class, TestControllerEndpoint.class,
			TestRestControllerEndpoint.class })
=======
	@Configuration
	@Import({ TestEndpoint.class, TestControllerEndpoint.class, TestRestControllerEndpoint.class })
>>>>>>> e30663e8
	static class WithRegularEndpointConfiguration {

	}

	@ControllerEndpoint(id = "testcontroller")
	static class TestControllerEndpoint {

	}

	@ControllerEndpoint(id = "testcontroller")
	@Validated
	static class TestProxyControllerEndpoint {

	}

	@RestControllerEndpoint(id = "testrestcontroller")
	static class TestRestControllerEndpoint {

	}

	@RestControllerEndpoint(id = "testrestcontroller")
	@Validated
	static class TestProxyRestControllerEndpoint {

	}

	@Endpoint(id = "test")
	static class TestEndpoint {

	}

	@ControllerEndpoint(id = "testcontroller")
	static class TestControllerWithOperation {

		@ReadOperation
		public String read() {
			return "error";
		}

	}

}<|MERGE_RESOLUTION|>--- conflicted
+++ resolved
@@ -142,14 +142,8 @@
 
 	}
 
-<<<<<<< HEAD
 	@Configuration(proxyBeanMethods = false)
-	@Import({ TestEndpoint.class, TestControllerEndpoint.class,
-			TestRestControllerEndpoint.class })
-=======
-	@Configuration
 	@Import({ TestEndpoint.class, TestControllerEndpoint.class, TestRestControllerEndpoint.class })
->>>>>>> e30663e8
 	static class WithRegularEndpointConfiguration {
 
 	}
